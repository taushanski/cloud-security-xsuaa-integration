# Change Log 

All notable changes to this project will be documented in this file.

## 2.3.0
- Issue: Spring tests fail with version `2.2.0`, when auto-configuration is disabled and no `RestOperations` bean is specified.
- [token-client] Supports basically JWT Bearer Token Grant as documented [here](https://docs.cloudfoundry.org/api/uaa/version/74.4.0/index.html#jwt-bearer-token-grant).
<<<<<<< HEAD
=======
- [token-client] **Bug fix** for state issue in HttpHeaderFactor ([#200](https://github.com/SAP-samples/cloud-security-xsuaa-integration/issues/200)) that causes interference between different types of token flows.
- [spring-xsuaa] Supports (ignores) xsuaa bindings of plan "apiaccess".
>>>>>>> c7bd8fe4

## 2.2.0
- [spring-xsuaa] `PropertySourceFactory` supports custom property sources and default can optionally be disabled with  `spring.xsuaa.disable-default-property-source=true`
- [spring-xsuaa] Supports Spring Core `5.2.0.RELEASE`and Spring Boot `2.2.0.RELEASE`
- [spring-xsuaa] Deprecates `TokenUrlUtils` in favor of `OAuth2ServiceEndpointsProvider`
- Internally, we've cleaned up maven dependencies (converged versions) and 
  - removed transient dependency of `spring-security-oauth2` to `jackson`.
  - introduced `org.owasp.dependency-check-maven` which performs CVSS checks.
- [token-client] supports password token flows as documented [here](https://github.com/SAP/cloud-security-xsuaa-integration/tree/master/token-client).

## 2.1.0
* `token-client` library supports [Apache Http Client](https://hc.apache.org/) (without any Spring dependencies). Have also a look at the [java-tokenclient-usage](/samples/java-tokenclient-usage) sample application.
* Fix CVE-2018-1000613 by removing unnecessary dependencies ([issue 144](https://github.com/SAP/cloud-security-xsuaa-integration/issues/144)).
* Makes `XsuaaMockWebServer` more robust.

## 2.0.0
* Deleted package `com.sap.xs2.security.container` in order to avoid Class Loader issues, when an application makes use of SAP-libraries using the SAP-internal container lib like CAP. 
  - As already mentioned use `SpringSecurityContext` class instead of `SecurityContext` class.
* Removed deprecated methods:
  - `XsuaaServiceConfiguration.getTokenUrl()`
  - `XsuaaToken.getClaimAccessor()` is not required anymore as `Xsuaa` itself implements `JwtClaimAccessor `.
* Deprecated `TokenBroker` interface and its implementation `UaaTokenBroker`, as this is going to be replaced with the `OAuth2TokenService` interface which is provided by the new `token-client` library. If you wish to configure / pass your `RestTemplate` you can pass an instance of `OAuth2TokenService`:  

```java
new TokenBrokerResolver( 
  <<your configuration>>, 
  <<your cache>>, 
  new XsuaaOAuth2TokenService(<<your restTemplate>>), 
  <<your authenticationInformationExtractor>>);
```
* `TokenUlrUtils` class is now package protected and will be deleted with version.
* `token-client` library supports basically Password-Grant Access Tokens.


## 1.7.0
* We now provide a new slim [`token-client`](/token-client/README.md) library with a `XsuaaTokenFlows` class, which serves as a factory for the different flows (user, refresh and client-credentials). This deprecates the existing `Token.requestToken(XSTokenRequest)` API. 
  * The `token-client` library can be used by plain Java applications. 
  * Auto-configuration is provided for Spring Boot applications only, when using XSUAA Spring Boot Starter. 

* **ANNOUNCEMENT: Please be aware that with version `2.0.0` we want to get rid of package `com.sap.xs2.security.container` in order to avoid Class Loader issues, when an application makes use of SAP-libraries using the SAP-internal container lib.**


## 1.6.0
* Provides spring starter for spring-xsuaa, which enables auto-configuration
* Supports reactive ServerHttpSecurity (Spring webflux). Have a look at the (webflux sample application)[samples/spring-webflux-security-xsuaa-usage/README.md]
* Some enhancements for XSUAA integration
* To make sure that the Spring SecurityContext is always initialized with a validated token use `SpringSecurityContext.init()` method as documented [here](spring-xsuaa/README.md)
* Use `SpringSecurityContext` instead of `SecurityContext`, which gets deprecated in this version. 

### Incompatible changes
* As of version `1.6.0` you need to make use of XSUAA Spring Boot Starter in order to leverage auto-configuration (see "Troubleshoot" section [here](spring-xsuaa/README.md#troubleshoot))


## 1.5.0
* Supports `jku` URI which is provided as part of the JSON Web Signature (JWS). The `jku` of the Jwt token header references the public key URI of the Xsuaa OAuth Authorization Server, and needs to match to the `xsuaa.uaadomain`.
* Completely customizable auto-configurations so that apps can override the spring-xsuaa defaults:
  * auto-configuration for Xsuaa OAuth Authorization Server is documented [here](spring-xsuaa#auto-configuration).
  * auto-configuration for Xsuaa Mock Server configuration can be found [here](spring-xsuaa-mock/src/main/java/com/sap/cloud/security/xsuaa/mock/autoconfiguration/XsuaaMockAutoConfiguration.java).
* Uses apache slf4j Logger for better log analysis on Cloud Foundry. This is provided with org.springframework.boot:spring-boot-starter-logging.
* Improves and enhances [sample application](samples/spring-security-xsuaa-usage).
* Renames class `TokenImpl` to `XsuaaToken`. Furthermore for convenience `XsuaaToken` subclasses `org.springframework.security.oauth2.jwt.Jwt`.
* Subclassing of `TokenAuthenticationConverter` is no longer allowed, instead `TokenAuthenticationConverter` can be configured with your own `AuthoritiesExtractor` implementation (an example can be found [here](spring-xsuaa/src/test/java/com/sap/cloud/security/xsuaa/token/TokenAuthenticationConverterTest.java#L103)).
* Please note that the port of the mock web server that is provided with the [xsuaa mock library](https://github.com/SAP/cloud-security-xsuaa-integration/tree/master/spring-xsuaa-mock) had to be defined statically. It runs now always on port 33195.
* Find more complex examples here: https://github.com/SAP/cloud-application-security-sample

## 1.4.0
* API method to query [token validity](spring-xsuaa/src/main/java/com/sap/cloud/security/xsuaa/token/Token.java#L167)
* Bugfix in basic authentication support: allow  usage of JWT token or basic authentication with one configuration
* Allows overwrite / enhancement of XSUAA jwt token validators
* Allow applications to initialize of Spring SecurityContext for non HTTP requests. As documented [here](spring-xsuaa/README.md)

## 1.3.1
* Broker plan validation failed due to incorrect audience validation
## 1.3.0
* JwtGenerator offers enhancement options: custom claims and audience
* Test framework support for multi tenancy

## 1.2.0
* Eases enhancement of TokenAuthenticationConverter ([issue 23](https://github.com/SAP/cloud-security-xsuaa-integration/issues/23))
* Makes XsuaaAudienceValidator more robust ([issue 21](https://github.com/SAP/cloud-security-xsuaa-integration/issues/21))
* XSTokenRequest accepts custom RestTemplate ([issue 25](https://github.com/SAP/cloud-security-xsuaa-integration/issues/25))
* Provides spring-xsuaa-test library with JWTGenerator ([issue 29](https://github.com/SAP/cloud-security-xsuaa-integration/issues/29))
* Provides spring-xsuaa-mock library with XSUAA authentication mock web server for offline token key validation ([issue 30](https://github.com/SAP/cloud-security-xsuaa-integration/issues/30))


## 1.1.0

* Spring-Security 5 integration libraries. Added AudienceValidator
* Spring-Security 5 Support for basic authentication

## 1.1.0.RC1

* Initial version including spring-security 5 integration libraries


## 1.0.0

* Initial version of the api for SAP Java Buildpack
<|MERGE_RESOLUTION|>--- conflicted
+++ resolved
@@ -5,11 +5,8 @@
 ## 2.3.0
 - Issue: Spring tests fail with version `2.2.0`, when auto-configuration is disabled and no `RestOperations` bean is specified.
 - [token-client] Supports basically JWT Bearer Token Grant as documented [here](https://docs.cloudfoundry.org/api/uaa/version/74.4.0/index.html#jwt-bearer-token-grant).
-<<<<<<< HEAD
-=======
 - [token-client] **Bug fix** for state issue in HttpHeaderFactor ([#200](https://github.com/SAP-samples/cloud-security-xsuaa-integration/issues/200)) that causes interference between different types of token flows.
 - [spring-xsuaa] Supports (ignores) xsuaa bindings of plan "apiaccess".
->>>>>>> c7bd8fe4
 
 ## 2.2.0
 - [spring-xsuaa] `PropertySourceFactory` supports custom property sources and default can optionally be disabled with  `spring.xsuaa.disable-default-property-source=true`
