--- conflicted
+++ resolved
@@ -4,11 +4,8 @@
 ## 1.4.0
 * API method to query [token validity](https://github.com/SAP/cloud-security-xsuaa-integration/blob/master/spring-xsuaa/src/main/java/com/sap/cloud/security/xsuaa/token/Token.java#L167)
 * Bugfix in basic authentication support: allow  usage of JWT token or basic authentication with one configuration
-<<<<<<< HEAD
 * Allows overwrite / enhancement of XSUAA jwt token validators
-=======
 * Allow applications to initialize of Spring SecurityContext for non HTTP requests. As documented [here](https://github.com/SAP/cloud-security-xsuaa-integration/blob/master/spring-xsuaa/README.md)
->>>>>>> e6ca3684
 
 ## 1.3.1
 * Broker plan validation failed due to incorrect audience validation
