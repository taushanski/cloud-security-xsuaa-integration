--- conflicted
+++ resolved
@@ -147,7 +147,6 @@
 
 	@Override
 	public String getToken(String namespace, String name) throws XSUserInfoException {
-		// TODO 22.01.20 c5295400: TODO becaues foreignMode = false this is always false
 		if (!(getGrantType().equals(GrantType.CLIENT_CREDENTIALS)) && hasAttributes() && isInForeignMode()) {
 			throw new XSUserInfoException("The SecurityContext has been initialized with an access token of a\n"
 					+ "foreign OAuth Client Id and/or Identity Zone. Furthermore, the\n"
@@ -240,22 +239,10 @@
 	 * @throws XSUserInfoException
 	 *             if attribute is not available in the authentication token
 	 */
-<<<<<<< HEAD
 	public boolean isInForeignMode() {
 		if (configuration == null) {
 			LOGGER.info("No configuration provided -> falling back to foreignMode = true!");
 			return true; // default provide OAuth2ServiceConfiguration via constructor argument
-=======
-	public boolean isInForeignMode() throws XSUserInfoException {
-		/**
-		 * TODO make more robust return true instead of exception
-		 * TODO apply logs
-		 * TODO do not check on subdomain, as this is not provided in context of XSA
-
-
-		if(configuration == null) {
-			configuration = Environments.getCurrent().getXsuaaConfiguration();
->>>>>>> a13359b1
 		}
 		final String clientId;
 		final String subdomain;
@@ -273,8 +260,7 @@
 				configuration.getProperty(CFConstants.XSUAA.APP_ID))) {
 			return false;
 		}
-		return true;*/
-		return false;
+		return true;
 	}
 
 	@Override
@@ -310,7 +296,7 @@
 				.map(claim -> claim.getAsString(attributeName)).orElse(null);
 	}
 
-	private String getExternalAttribute(String attributeName) throws XSUserInfoException {
+	String getExternalAttribute(String attributeName) throws XSUserInfoException {
 		return getAttributeFromClaimAsString(EXTERNAL_ATTRIBUTE, attributeName);
 	}
 
