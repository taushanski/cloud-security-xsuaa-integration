--- conflicted
+++ resolved
@@ -147,12 +147,7 @@
 
 	@Override
 	public String getToken(String namespace, String name) throws XSUserInfoException {
-<<<<<<< HEAD
-		if (!(getGrantType().equals(GrantType.CLIENT_CREDENTIALS)) && hasAttributes() && isInForeignMode()) {
-=======
-		// TODO 22.01.20 c5295400: TODO becaues foreignMode = false this is always false
 		if (!(getGrantType().equals(GrantType.CLIENT_CREDENTIALS.toString())) && hasAttributes() && isInForeignMode()) {
->>>>>>> 36d70558
 			throw new XSUserInfoException("The SecurityContext has been initialized with an access token of a\n"
 					+ "foreign OAuth Client Id and/or Identity Zone. Furthermore, the\n"
 					+ "access token contains attributes. Due to the fact that we want to\n"
