package com.sap.cloud.security.xsuaa;
/**
 * 
 */

import org.springframework.beans.factory.annotation.Value;
import org.springframework.context.annotation.Configuration;

@Configuration
public class XsuaaServiceConfigurationDefault implements XsuaaServiceConfiguration {

	@Value("${xsuaa.clientid:}")
	private String clientId;

	@Value("${xsuaa.clientsecret:}")
	private String clientSecret;

	@Value("${xsuaa.url:}")
	private String uaaUrl;

	@Value("${xsuaa.uaadomain:#{null}}")
	private String uaadomain;

	@Value("${xsuaa.identityzoneid:}")
	private String identityZoneId;

	@Value("${xsuaa.xsappname:}")
	private String appid;

	@Value("${xsuaa.key:}")
	private String privateKey;

	@Value("${xsuaa.certificate:}")
	private String certificates;

	/*
	 * (non-Javadoc)
	 *
	 * @see com.sap.cloud.security.xsuaa.ServiceConfiguration#getClientId()
	 */
	@Override
	public String getClientId() {
		return clientId;
	}

	@Override
	public String getClientSecret() {
		return clientSecret;
	}

	@Override
	public String getUaaUrl() {
		return uaaUrl;
	}

	@Override
	public String getAppId() {
		return this.appid;
	}

	@Override
	public String getUaaDomain() {
		return uaadomain;
	}

	@Override
	public String getCertificates() {
		return certificates;
	}

	@Override
	public String getPrivateKey() {
		return privateKey;
	}
<<<<<<< HEAD

=======
>>>>>>> c2afb453
}<|MERGE_RESOLUTION|>--- conflicted
+++ resolved
@@ -72,8 +72,4 @@
 	public String getPrivateKey() {
 		return privateKey;
 	}
-<<<<<<< HEAD
-
-=======
->>>>>>> c2afb453
 }