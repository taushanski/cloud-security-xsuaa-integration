--- conflicted
+++ resolved
@@ -43,12 +43,8 @@
 	}
 
 	@Override
-<<<<<<< HEAD
-	public Jwt decode(String token) {
-=======
 	public Jwt decode(String token) throws JwtException {
 		Assert.notNull(token, "token is required");
->>>>>>> e6ca3684
 		try {
 			JWT jwt = JWTParser.parse(token);
 			String subdomain = getSubdomain(jwt);
