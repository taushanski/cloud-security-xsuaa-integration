--- conflicted
+++ resolved
@@ -41,19 +41,13 @@
 		return uaaDomain;
 	}
 
-<<<<<<< HEAD
-=======
 	@Nullable
->>>>>>> c2afb453
 	@Override
 	public String getCertificates() {
 		return null;
 	}
 
-<<<<<<< HEAD
-=======
 	@Nullable
->>>>>>> c2afb453
 	@Override
 	public String getPrivateKey() {
 		return null;
