package com.sap.cloud.security.token.validation;

<<<<<<< HEAD
import static java.nio.charset.StandardCharsets.*;

import javax.annotation.Nullable;
import javax.xml.bind.DatatypeConverter;

import java.io.UnsupportedEncodingException;
import java.security.InvalidKeyException;
import java.security.KeyFactory;
import java.security.NoSuchAlgorithmException;
import java.security.PublicKey;
import java.security.Signature;
import java.security.SignatureException;
=======
import com.sap.cloud.security.core.Assertions;
import com.sap.cloud.security.core.config.OAuth2ServiceConfiguration;
import com.sap.cloud.security.xsuaa.client.OAuth2ServiceException;
import com.sap.cloud.security.xsuaa.client.OAuth2TokenKeyService;
import com.sap.cloud.security.xsuaa.jwt.DecodedJwt;
import com.sap.cloud.security.xsuaa.jwt.JSONWebKey;
import com.sap.cloud.security.xsuaa.jwt.JSONWebKeySet;

import java.net.URI;
import java.security.*;
>>>>>>> b7a438f3
import java.security.spec.InvalidKeySpecException;
import java.security.spec.X509EncodedKeySpec;
import java.util.HashMap;
import java.util.Map;
import java.util.regex.Pattern;

import org.slf4j.Logger;
import org.slf4j.LoggerFactory;

<<<<<<< HEAD
import com.sap.cloud.security.core.Assertions;
import com.sap.cloud.security.core.config.OAuth2ServiceConfiguration;
import com.sap.cloud.security.xsuaa.client.OAuth2ServiceEndpointsProvider;
import com.sap.cloud.security.xsuaa.client.OAuth2ServiceException;
import com.sap.cloud.security.xsuaa.client.OAuth2TokenKeyService;
import com.sap.cloud.security.xsuaa.client.XsuaaDefaultEndpoints;
import com.sap.cloud.security.xsuaa.jwt.JSONWebKey;
import com.sap.cloud.security.xsuaa.jwt.JSONWebKeySet;

public class : { //TODO implement interface
	private Map<String, PublicKey> keyCache = new HashMap<>();
	private OAuth2ServiceConfiguration serviceConfiguration;
	private OAuth2TokenKeyService tokenKeyService;
	private OAuth2ServiceEndpointsProvider tokenUrlProvider;
	private static Logger LOGGER = LoggerFactory.getLogger(OAuth2TokenSignatureValidator.class);
=======
import static java.nio.charset.StandardCharsets.UTF_8;

public class OAuth2TokenSignatureValidator implements Validator<DecodedJwt> {
	Map<String, PublicKey> keyCache = new HashMap<>();
	OAuth2ServiceConfiguration serviceConfiguration;
	OAuth2TokenKeyService tokenKeyService;
>>>>>>> b7a438f3

	public OAuth2TokenSignatureValidator(OAuth2ServiceConfiguration xsuaaServiceConfiguration, OAuth2TokenKeyService tokenKeyService) {
		Assertions.assertNotNull(xsuaaServiceConfiguration, "'xsuaaServiceConfiguration' is required");
		Assertions.assertNotNull(tokenKeyService, "'tokenKeyService' is required");
		this.serviceConfiguration = xsuaaServiceConfiguration;
		this.tokenKeyService = tokenKeyService;
		this.tokenUrlProvider = new XsuaaDefaultEndpoints(serviceConfiguration.getUaaUrl());
	}

<<<<<<< HEAD
	public boolean validate(String token) {
		// DecodedJwt decodedJwt = new Base64JwtDecoder().decode(token);
		String kid = "key-id-1"; //TODO parse from JSON Header e.g. decodedJwt.getHeader().getKeyId()
		String alg = "RS256"; //TODO parse from JSON Header e.g. decodedJwt.getHeader().getAlgorithm()
		String jku = "https://authentication.stagingaws.hanavlab.ondemand.com/token_keys"; //TODO parse from JSON Header e.g. decodedJwt.getHeader().getJsonKeyUrl()
=======
	@Override
	public ValidationResult validate(DecodedJwt token) { // TODO Decoded JWT
		String kid = "key-id-1"; //TODO parse from JSON Header
		String kty = "RS256"; //TODO parse from JSON Header
		String jku = "https://authentication.stagingaws.hanavlab.ondemand.com/token_keys"; //TODO parse from JSON Header
>>>>>>> b7a438f3

		// TODO validate jku by validating with uaaDomain

		PublicKey publicKey = getPublicKey(kid, jku);
		if (publicKey == null) {
<<<<<<< HEAD
			return false;
=======
			try {
				JSONWebKeySet jwks = tokenKeyService.retrieveTokenKeys(URI.create(jku));
				publicKey = createPublicKey(jwks.getKeyByTypeAndId(JSONWebKey.Type.RSA, kid));
			} catch (OAuth2ServiceException | NoSuchAlgorithmException | InvalidKeySpecException e) {
				return ValidationResults.createInvalid(e.getMessage());
			}
>>>>>>> b7a438f3
		}
		try {
			return verifySignature(token, alg, publicKey);
		} catch (Exception e) {
<<<<<<< HEAD
			LOGGER.error("Error during JSON Web Signature could not be verified.", e);
=======
			return ValidationResults.createInvalid(e.getMessage());
>>>>>>> b7a438f3
		}
		return false;
	}

	@Nullable
	private PublicKey getPublicKey(String kid, String jku) {
		PublicKey publicKey = lookupCache(kid); // TODO kid + kty?
		if (publicKey == null) {
			try {
				JSONWebKeySet jwks = tokenKeyService.retrieveTokenKeys(tokenUrlProvider.getAuthorizeEndpoint()); // TODO
				JSONWebKey jwk = jwks.getKeyByTypeAndId(JSONWebKey.Type.RSA, kid); // TODO check
				publicKey = createPublicKeyFromString(jwk.getType(), jwk.getPublicKey());
				keyCache.put(kid, publicKey); //TODO kid + kty
			} catch (OAuth2ServiceException e) {
				LOGGER.error("Error retrieving token keys from Identity Service ({}).", tokenUrlProvider.getAuthorizeEndpoint(), e);
			} catch (NoSuchAlgorithmException | UnsupportedEncodingException | InvalidKeySpecException e) {
				LOGGER.error("Error creating PublicKey from JSON Web Key received from Identity Service({}).", tokenUrlProvider.getAuthorizeEndpoint(), e);
			}
		}
		return publicKey;
	}

	private PublicKey lookupCache(String kid) {
		return keyCache.get(kid);
	}

	private PublicKey createPublicKeyFromString(JSONWebKey.Type webKeyType, String publicKey)
			throws NoSuchAlgorithmException, InvalidKeySpecException, UnsupportedEncodingException {
		if(webKeyType != JSONWebKey.Type.RSA) {
			throw new IllegalStateException("JWT token with web key type " + webKeyType + " can not be verified.");
		}
		KeyFactory keyFactory = KeyFactory.getInstance(webKeyType.value()); // "RSA"

		byte[] keyBytes = DatatypeConverter.parseBase64Binary(
			new String(publicKey.getBytes(UTF_8.name()), UTF_8));

		X509EncodedKeySpec keySpecX509 = new X509EncodedKeySpec(keyBytes);
		return keyFactory.generatePublic(keySpecX509);
	}


<<<<<<< HEAD
	private static boolean verifySignature(String token, String algorithm, PublicKey publicKey) throws
			SignatureException, InvalidKeyException, NoSuchAlgorithmException, UnsupportedEncodingException {
		if(!"RS256".equalsIgnoreCase(algorithm)) {
			throw new IllegalStateException("JWT token with signature algorithm " + algorithm + " can not be verified.");
		}
		String[] tokenHeaderPayloadSignature = token.split(Pattern.quote("."));
		if(tokenHeaderPayloadSignature.length != 3) {
			throw new IllegalArgumentException("JWT token does not consist of 'header'.'payload'.'signature'.");
		}
		String headerAndPayload = new StringBuilder( tokenHeaderPayloadSignature[0]).append( "." ).append(tokenHeaderPayloadSignature[1]).toString();

		Signature publicSignature = Signature.getInstance("SHA256withRSA"); //RSASSA-PKCS1-v1_5 using SHA-256 according to https://tools.ietf.org/html/rfc7518#section-3
=======
	private ValidationResult verify(String algorithm, String plainText, String signature, PublicKey publicKey) throws Exception {
		Signature publicSignature = Signature.getInstance("SHA256withRSA"); //"SHA256withRSA"
>>>>>>> b7a438f3
		publicSignature.initVerify(publicKey);
		publicSignature.update(headerAndPayload.getBytes( UTF_8)); // provide data

		boolean isSignatureValid = publicSignature.verify(parseTokenSignature(tokenHeaderPayloadSignature[2]));
		if(!isSignatureValid) {
			LOGGER.error("Signature of JWT Token is not valid: the identity provided by the JSON Web Token Key can not be verified");
		}
		return isSignatureValid;
	}

	private static byte[] parseTokenSignature(final String signature) throws UnsupportedEncodingException {
		String tokenSignature = signature;
		int padding = 4 - tokenSignature.getBytes(UTF_8.name()).length % 4;
		if (padding != 4) {
			for (int i = 0; i < padding; ++i)
				tokenSignature += '=';
		}
		tokenSignature = tokenSignature.replaceAll("-", "+");
		tokenSignature = tokenSignature.replaceAll("_", "/");

<<<<<<< HEAD
		return DatatypeConverter.parseBase64Binary(
				new String(tokenSignature.getBytes(UTF_8.name()), UTF_8));
=======
		boolean isValid = publicSignature.verify(signatureBytes);
		if (isValid) {
			return ValidationResults.createValid();
		} else {
			return ValidationResults.createInvalid("Signature verification failed!");
		}
>>>>>>> b7a438f3
	}
}<|MERGE_RESOLUTION|>--- conflicted
+++ resolved
@@ -1,6 +1,5 @@
 package com.sap.cloud.security.token.validation;
 
-<<<<<<< HEAD
 import static java.nio.charset.StandardCharsets.*;
 
 import javax.annotation.Nullable;
@@ -13,18 +12,6 @@
 import java.security.PublicKey;
 import java.security.Signature;
 import java.security.SignatureException;
-=======
-import com.sap.cloud.security.core.Assertions;
-import com.sap.cloud.security.core.config.OAuth2ServiceConfiguration;
-import com.sap.cloud.security.xsuaa.client.OAuth2ServiceException;
-import com.sap.cloud.security.xsuaa.client.OAuth2TokenKeyService;
-import com.sap.cloud.security.xsuaa.jwt.DecodedJwt;
-import com.sap.cloud.security.xsuaa.jwt.JSONWebKey;
-import com.sap.cloud.security.xsuaa.jwt.JSONWebKeySet;
-
-import java.net.URI;
-import java.security.*;
->>>>>>> b7a438f3
 import java.security.spec.InvalidKeySpecException;
 import java.security.spec.X509EncodedKeySpec;
 import java.util.HashMap;
@@ -34,7 +21,6 @@
 import org.slf4j.Logger;
 import org.slf4j.LoggerFactory;
 
-<<<<<<< HEAD
 import com.sap.cloud.security.core.Assertions;
 import com.sap.cloud.security.core.config.OAuth2ServiceConfiguration;
 import com.sap.cloud.security.xsuaa.client.OAuth2ServiceEndpointsProvider;
@@ -44,20 +30,12 @@
 import com.sap.cloud.security.xsuaa.jwt.JSONWebKey;
 import com.sap.cloud.security.xsuaa.jwt.JSONWebKeySet;
 
-public class : { //TODO implement interface
+public class OAuth2TokenSignatureValidator implements Validator<String> {
 	private Map<String, PublicKey> keyCache = new HashMap<>();
 	private OAuth2ServiceConfiguration serviceConfiguration;
 	private OAuth2TokenKeyService tokenKeyService;
 	private OAuth2ServiceEndpointsProvider tokenUrlProvider;
 	private static Logger LOGGER = LoggerFactory.getLogger(OAuth2TokenSignatureValidator.class);
-=======
-import static java.nio.charset.StandardCharsets.UTF_8;
-
-public class OAuth2TokenSignatureValidator implements Validator<DecodedJwt> {
-	Map<String, PublicKey> keyCache = new HashMap<>();
-	OAuth2ServiceConfiguration serviceConfiguration;
-	OAuth2TokenKeyService tokenKeyService;
->>>>>>> b7a438f3
 
 	public OAuth2TokenSignatureValidator(OAuth2ServiceConfiguration xsuaaServiceConfiguration, OAuth2TokenKeyService tokenKeyService) {
 		Assertions.assertNotNull(xsuaaServiceConfiguration, "'xsuaaServiceConfiguration' is required");
@@ -67,45 +45,25 @@
 		this.tokenUrlProvider = new XsuaaDefaultEndpoints(serviceConfiguration.getUaaUrl());
 	}
 
-<<<<<<< HEAD
-	public boolean validate(String token) {
+	@Override
+	public ValidationResult validate(String token) {
 		// DecodedJwt decodedJwt = new Base64JwtDecoder().decode(token);
 		String kid = "key-id-1"; //TODO parse from JSON Header e.g. decodedJwt.getHeader().getKeyId()
 		String alg = "RS256"; //TODO parse from JSON Header e.g. decodedJwt.getHeader().getAlgorithm()
 		String jku = "https://authentication.stagingaws.hanavlab.ondemand.com/token_keys"; //TODO parse from JSON Header e.g. decodedJwt.getHeader().getJsonKeyUrl()
-=======
-	@Override
-	public ValidationResult validate(DecodedJwt token) { // TODO Decoded JWT
-		String kid = "key-id-1"; //TODO parse from JSON Header
-		String kty = "RS256"; //TODO parse from JSON Header
-		String jku = "https://authentication.stagingaws.hanavlab.ondemand.com/token_keys"; //TODO parse from JSON Header
->>>>>>> b7a438f3
 
 		// TODO validate jku by validating with uaaDomain
 
 		PublicKey publicKey = getPublicKey(kid, jku);
 		if (publicKey == null) {
-<<<<<<< HEAD
-			return false;
-=======
-			try {
-				JSONWebKeySet jwks = tokenKeyService.retrieveTokenKeys(URI.create(jku));
-				publicKey = createPublicKey(jwks.getKeyByTypeAndId(JSONWebKey.Type.RSA, kid));
-			} catch (OAuth2ServiceException | NoSuchAlgorithmException | InvalidKeySpecException e) {
-				return ValidationResults.createInvalid(e.getMessage());
-			}
->>>>>>> b7a438f3
+			return ValidationResults.createInvalid("There is no JSON Web Token Key to prove the identity of the JWT.");
 		}
 		try {
 			return verifySignature(token, alg, publicKey);
 		} catch (Exception e) {
-<<<<<<< HEAD
 			LOGGER.error("Error during JSON Web Signature could not be verified.", e);
-=======
 			return ValidationResults.createInvalid(e.getMessage());
->>>>>>> b7a438f3
 		}
-		return false;
 	}
 
 	@Nullable
@@ -145,8 +103,7 @@
 	}
 
 
-<<<<<<< HEAD
-	private static boolean verifySignature(String token, String algorithm, PublicKey publicKey) throws
+	private ValidationResult verifySignature(String token, String algorithm, PublicKey publicKey) throws
 			SignatureException, InvalidKeyException, NoSuchAlgorithmException, UnsupportedEncodingException {
 		if(!"RS256".equalsIgnoreCase(algorithm)) {
 			throw new IllegalStateException("JWT token with signature algorithm " + algorithm + " can not be verified.");
@@ -158,18 +115,15 @@
 		String headerAndPayload = new StringBuilder( tokenHeaderPayloadSignature[0]).append( "." ).append(tokenHeaderPayloadSignature[1]).toString();
 
 		Signature publicSignature = Signature.getInstance("SHA256withRSA"); //RSASSA-PKCS1-v1_5 using SHA-256 according to https://tools.ietf.org/html/rfc7518#section-3
-=======
-	private ValidationResult verify(String algorithm, String plainText, String signature, PublicKey publicKey) throws Exception {
-		Signature publicSignature = Signature.getInstance("SHA256withRSA"); //"SHA256withRSA"
->>>>>>> b7a438f3
 		publicSignature.initVerify(publicKey);
 		publicSignature.update(headerAndPayload.getBytes( UTF_8)); // provide data
 
 		boolean isSignatureValid = publicSignature.verify(parseTokenSignature(tokenHeaderPayloadSignature[2]));
 		if(!isSignatureValid) {
 			LOGGER.error("Signature of JWT Token is not valid: the identity provided by the JSON Web Token Key can not be verified");
+			return ValidationResults.createInvalid("Signature verification failed!");
 		}
-		return isSignatureValid;
+		return ValidationResults.createValid();
 	}
 
 	private static byte[] parseTokenSignature(final String signature) throws UnsupportedEncodingException {
@@ -182,16 +136,7 @@
 		tokenSignature = tokenSignature.replaceAll("-", "+");
 		tokenSignature = tokenSignature.replaceAll("_", "/");
 
-<<<<<<< HEAD
 		return DatatypeConverter.parseBase64Binary(
 				new String(tokenSignature.getBytes(UTF_8.name()), UTF_8));
-=======
-		boolean isValid = publicSignature.verify(signatureBytes);
-		if (isValid) {
-			return ValidationResults.createValid();
-		} else {
-			return ValidationResults.createInvalid("Signature verification failed!");
-		}
->>>>>>> b7a438f3
 	}
 }