package com.sap.cloud.security.token.validation;

import static org.hamcrest.CoreMatchers.is;
import static org.hamcrest.MatcherAssert.assertThat;
import static org.mockito.ArgumentMatchers.any;
import static org.mockito.Mockito.when;

import java.io.IOException;
import java.net.URI;
import java.nio.charset.StandardCharsets;
import java.util.regex.Pattern;

import org.apache.commons.io.IOUtils;
import org.junit.Before;
import org.junit.Ignore;
import org.junit.Test;
import org.mockito.Mockito;

import com.sap.cloud.security.core.config.OAuth2ServiceConfiguration;
import com.sap.cloud.security.xsuaa.client.OAuth2ServiceException;
import com.sap.cloud.security.xsuaa.client.OAuth2TokenKeyService;
import com.sap.cloud.security.xsuaa.jwt.JSONWebKey;
import com.sap.cloud.security.xsuaa.jwt.JSONWebKeyImpl;
import com.sap.cloud.security.xsuaa.jwt.JSONWebKeySet;

public class OAuth2TokenSignatureValidatorTest {
	private String pemEncodedPublicKey = "-----BEGIN PUBLIC KEY-----\nMIIBIjANBgkqhkiG9w0BAQEFAAOCAQ8AMIIBCgKCAQEAmNM3OXfZS0Uu8eYZXCgG\nWFgVWQX6MHnadYk3zHZ5PIPeDY3ApaSGpMEiVwn1cT6KUVHMLHcmz1gsNy74pCnm\nCa22W7J3BoZulzR0A37ayMVrRHh3nffgySk8u581l02bvbcpab3e3EotSN5LixGT\n1VWZvDbalXf6n5kq459NWL6ZzkEs20MrOEk5cLdnsigTQUHSKIQ5TpldyDkJMm2z\nwOlrB2R984+QdlDFmoVH7Yaujxr2g0Z96u7W9Imik6wTiFc8W7eUXfhPGn7reVLq\n1/5o2Nz0Jx0ejFHDwTGncs+k1RBS6DbpTOMr9tkJEc3ZsX3Ft4OtqCkRXI5hUma+\nHwIDAQAB\n-----END PUBLIC KEY-----";
	private String accessToken;
	private String otherToken; // contains alg header only, signature that does not match jwks
	private OAuth2TokenSignatureValidator cut;
	private OAuth2TokenKeyService serviceMock;
	private OAuth2ServiceConfiguration serviceConfigurationMock;

	@Before
	public void setup() throws IOException {
		accessToken = IOUtils.resourceToString("/xsuaaAccessTokenRSA256.txt", StandardCharsets.UTF_8);
		otherToken = IOUtils.resourceToString("/iasOIDCTokenAlgHeaderOnly.txt", StandardCharsets.UTF_8);

		serviceConfigurationMock = Mockito.mock(OAuth2ServiceConfiguration.class);
		when(serviceConfigurationMock.getUaaUrl()).thenReturn(URI.create("https://subdomain.myauth.com"));

		serviceMock = Mockito.mock(OAuth2TokenKeyService.class);
		when(serviceMock.retrieveTokenKeys(any())).thenReturn(createJSONWebKeySet());

		cut = new OAuth2TokenSignatureValidator(serviceConfigurationMock, serviceMock);
	}

	private JSONWebKeySet createJSONWebKeySet() {
		JSONWebKey jsonWebKey = new JSONWebKeyImpl(
				JSONWebKey.Type.RSA, "key-id-1", "RS256", pemEncodedPublicKey);
		JSONWebKeySet keySet = new JSONWebKeySet();
		keySet.put(jsonWebKey);
		return keySet;
	}

	@Test
<<<<<<< HEAD
	public void jsonWebSignatureMatchesJWKS() throws IOException {
		assertThat(cut.validate(accessToken), is(true));
	}

	@Test
	public void jsonWebSignatureDoesNotMatchJWKS() {
		String[] tokenHeaderPayloadSignature = accessToken.split(Pattern.quote("."));
		String[] otherHeaderPayloadSignature = otherToken.split(Pattern.quote("."));
		String tokenWithOthersSignature = new StringBuilder(tokenHeaderPayloadSignature[0])
								.append(".")
								.append(tokenHeaderPayloadSignature[1])
								.append(".")
								.append(otherHeaderPayloadSignature[2]).toString();
		assertThat(cut.validate(tokenWithOthersSignature), is(false));
	}

	@Test
	public void jwtPayloadModifiedNotValid() {
		String[] tokenHeaderPayloadSignature = accessToken.split(Pattern.quote("."));
		String[] otherHeaderPayloadSignature = otherToken.split(Pattern.quote("."));
		String tokenWithOthersSignature = new StringBuilder(tokenHeaderPayloadSignature[0])
				.append(".")
				.append(otherHeaderPayloadSignature[1])
				.append(".")
				.append(tokenHeaderPayloadSignature[2]).toString();
		assertThat(cut.validate(tokenWithOthersSignature), is(false));
	}

	@Test
	public void jwtHeaderModifiedNotValid() {
		String[] tokenHeaderPayloadSignature = accessToken.split(Pattern.quote("."));
		String[] otherHeaderPayloadSignature = otherToken.split(Pattern.quote("."));
		String tokenWithOthersSignature = new StringBuilder(otherHeaderPayloadSignature[0])
				.append(".")
				.append(tokenHeaderPayloadSignature[1])
				.append(".")
				.append(tokenHeaderPayloadSignature[2]).toString();
		assertThat(cut.validate(tokenWithOthersSignature), is(false));
	}

	@Test
	public void jwtWithAlgHeaderOnlyNotValid() {
		assertThat(cut.validate(otherToken), is(false));
	}

	@Test
	public void jwtWithoutSignatureNotValid() {
		String[] tokenHeaderPayloadSignature = accessToken.split(Pattern.quote("."));
		String tokenWithOthersSignature = new StringBuilder(tokenHeaderPayloadSignature[0])
				.append(".")
				.append(tokenHeaderPayloadSignature[1]).toString();
		assertThat(cut.validate(tokenWithOthersSignature), is(false));
	}

	@Test
	@Ignore
	public void takePublicKeyFromCache() {
		// TODO implement
	}

	@Test
	public void validationFailsWhenTokenKeyCanNotBeRetrievedFromIdentityProvider() throws OAuth2ServiceException {
		when(serviceMock.retrieveTokenKeys(any())).thenThrow(new OAuth2ServiceException("Currently unavailable"));
		assertThat(cut.validate(accessToken), is(false));
	}

	@Test
	@Ignore
	public void validationFailsWhenTokenKeyUrlDoesNotMatchIdentityProviderDomain() {
		// TODO implement
	}

	@Test
	@Ignore
	public void requiredParameters() {
		// TODO implement
	}

	@Test
	@Ignore
	public void webTokenKeyOtherThanRSAIsNotSupported() {
		// TODO implement
=======
	public void checkAccessTokenIsCorrect() {
		DecodedJwt jwt = new Base64JwtDecoder().decode(accessToken);
		assertThat(cut.validate(jwt).isValid(), is(true));
>>>>>>> b7a438f3
	}
}<|MERGE_RESOLUTION|>--- conflicted
+++ resolved
@@ -54,21 +54,13 @@
 	}
 
 	@Test
-<<<<<<< HEAD
 	public void jsonWebSignatureMatchesJWKS() throws IOException {
-		assertThat(cut.validate(accessToken), is(true));
+		assertThat(cut.validate(accessToken).isValid(), is(true));
 	}
 
 	@Test
 	public void jsonWebSignatureDoesNotMatchJWKS() {
-		String[] tokenHeaderPayloadSignature = accessToken.split(Pattern.quote("."));
-		String[] otherHeaderPayloadSignature = otherToken.split(Pattern.quote("."));
-		String tokenWithOthersSignature = new StringBuilder(tokenHeaderPayloadSignature[0])
-								.append(".")
-								.append(tokenHeaderPayloadSignature[1])
-								.append(".")
-								.append(otherHeaderPayloadSignature[2]).toString();
-		assertThat(cut.validate(tokenWithOthersSignature), is(false));
+		assertThat(cut.validate(otherToken).isValid(), is(false));
 	}
 
 	@Test
@@ -80,7 +72,7 @@
 				.append(otherHeaderPayloadSignature[1])
 				.append(".")
 				.append(tokenHeaderPayloadSignature[2]).toString();
-		assertThat(cut.validate(tokenWithOthersSignature), is(false));
+		assertThat(cut.validate(tokenWithOthersSignature).isValid(), is(false));
 	}
 
 	@Test
@@ -92,13 +84,9 @@
 				.append(tokenHeaderPayloadSignature[1])
 				.append(".")
 				.append(tokenHeaderPayloadSignature[2]).toString();
-		assertThat(cut.validate(tokenWithOthersSignature), is(false));
+		assertThat(cut.validate(tokenWithOthersSignature).isValid(), is(false));
 	}
 
-	@Test
-	public void jwtWithAlgHeaderOnlyNotValid() {
-		assertThat(cut.validate(otherToken), is(false));
-	}
 
 	@Test
 	public void jwtWithoutSignatureNotValid() {
@@ -106,7 +94,7 @@
 		String tokenWithOthersSignature = new StringBuilder(tokenHeaderPayloadSignature[0])
 				.append(".")
 				.append(tokenHeaderPayloadSignature[1]).toString();
-		assertThat(cut.validate(tokenWithOthersSignature), is(false));
+		assertThat(cut.validate(tokenWithOthersSignature).isValid(), is(false));
 	}
 
 	@Test
@@ -118,7 +106,7 @@
 	@Test
 	public void validationFailsWhenTokenKeyCanNotBeRetrievedFromIdentityProvider() throws OAuth2ServiceException {
 		when(serviceMock.retrieveTokenKeys(any())).thenThrow(new OAuth2ServiceException("Currently unavailable"));
-		assertThat(cut.validate(accessToken), is(false));
+		assertThat(cut.validate(accessToken).isValid(), is(false));
 	}
 
 	@Test
@@ -137,10 +125,5 @@
 	@Ignore
 	public void webTokenKeyOtherThanRSAIsNotSupported() {
 		// TODO implement
-=======
-	public void checkAccessTokenIsCorrect() {
-		DecodedJwt jwt = new Base64JwtDecoder().decode(accessToken);
-		assertThat(cut.validate(jwt).isValid(), is(true));
->>>>>>> b7a438f3
 	}
 }