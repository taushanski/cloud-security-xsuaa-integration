package com.sap.cloud.security.xsuaa;

public class Assertions {

	private Assertions() {
	}

	public static void assertNotNull(Object object, String message) {
		if (object == null) {
			throw new IllegalArgumentException(message);
		}
	}

<<<<<<< HEAD
	public static void assertNotEmpty(String string, String message) {
=======
	public static void assertHasText(String string, String message) {
>>>>>>> 6ce5fe6d
		if (string == null || string.trim().isEmpty()) {
			throw new IllegalArgumentException(message);
		}
	}
}<|MERGE_RESOLUTION|>--- conflicted
+++ resolved
@@ -11,11 +11,7 @@
 		}
 	}
 
-<<<<<<< HEAD
-	public static void assertNotEmpty(String string, String message) {
-=======
 	public static void assertHasText(String string, String message) {
->>>>>>> 6ce5fe6d
 		if (string == null || string.trim().isEmpty()) {
 			throw new IllegalArgumentException(message);
 		}
