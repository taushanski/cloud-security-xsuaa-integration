--- conflicted
+++ resolved
@@ -7,10 +7,6 @@
 import org.slf4j.LoggerFactory;
 import org.springframework.http.HttpEntity;
 import org.springframework.http.ResponseEntity;
-<<<<<<< HEAD
-import org.springframework.util.Assert;
-=======
->>>>>>> 37185124
 import org.springframework.util.LinkedMultiValueMap;
 import org.springframework.util.MultiValueMap;
 import org.springframework.web.client.HttpClientErrorException;
@@ -26,119 +22,16 @@
 
 import static com.sap.cloud.security.xsuaa.client.OAuth2TokenServiceConstants.*;
 
-<<<<<<< HEAD
-import static com.sap.cloud.security.xsuaa.Assertions.assertNotNull;
-import static com.sap.cloud.security.xsuaa.Assertions.assertHasText;
-
-public class XsuaaOAuth2TokenService implements OAuth2TokenService {
-=======
 public class XsuaaOAuth2TokenService extends AbstractOAuth2TokenService {
->>>>>>> 37185124
 
 	private final RestOperations restOperations;
 	private static Logger logger = LoggerFactory.getLogger(XsuaaOAuth2TokenService.class);
 	private final HttpHeadersFactory httpHeadersFactory;
 
-<<<<<<< HEAD
-	public XsuaaOAuth2TokenService(RestOperations restOperations) {
-		Assert.notNull(restOperations, "restOperations is required");
-=======
 	public XsuaaOAuth2TokenService(@Nonnull RestOperations restOperations) {
 		Assertions.assertNotNull(restOperations, "restOperations is required");
->>>>>>> 37185124
 		this.restOperations = restOperations;
 		this.httpHeadersFactory = new HttpHeadersFactory();
-	}
-
-	@Override
-<<<<<<< HEAD
-	public OAuth2TokenResponse retrieveAccessTokenViaClientCredentialsGrant(URI tokenEndpointUri,
-			ClientCredentials clientCredentials,
-			@Nullable String subdomain, @Nullable Map<String, String> optionalParameters)
-			throws OAuth2ServiceException {
-		assertNotNull(tokenEndpointUri, "tokenEndpointUri is required");
-		assertNotNull(clientCredentials, "clientCredentials is required");
-
-		// build parameters
-		Map<String, String> parameters = new HashMap<>();
-		parameters.put(GRANT_TYPE, GRANT_TYPE_CLIENT_CREDENTIALS);
-		addClientCredentialsToParameters(clientCredentials, parameters);
-		if (optionalParameters != null) {
-			optionalParameters.forEach(parameters::putIfAbsent);
-		}
-
-		// build header
-		HttpHeaders headers = createHeadersWithoutAuthorization();
-
-		return requestAccessToken(replaceSubdomain(tokenEndpointUri, subdomain), headers, copyIntoForm(parameters));
-	}
-
-	@Override
-	public OAuth2TokenResponse retrieveAccessTokenViaUserTokenGrant(URI tokenEndpointUri,
-			ClientCredentials clientCredentials, String token, @Nullable String subdomain,
-			@Nullable Map<String, String> optionalParameters)
-			throws OAuth2ServiceException {
-		assertNotNull(tokenEndpointUri, "tokenEndpointUri is required");
-		assertNotNull(clientCredentials, "clientCredentials is required");
-		assertHasText(token, "token is required");
-
-		// build parameters
-		Map<String, String> parameters = new HashMap<>();
-		parameters.put(GRANT_TYPE, GRANT_TYPE_USER_TOKEN);
-		parameters.put(PARAMETER_CLIENT_ID, clientCredentials.getId());
-		if (optionalParameters != null) {
-			optionalParameters.forEach(parameters::putIfAbsent);
-		}
-
-		// build header
-		HttpHeaders headers = createHeadersWithAuthorization(token);
-
-		return requestAccessToken(replaceSubdomain(tokenEndpointUri, subdomain), headers, copyIntoForm(parameters));
-	}
-
-	@Override
-	public OAuth2TokenResponse retrieveAccessTokenViaRefreshToken(URI tokenEndpointUri,
-			ClientCredentials clientCredentials,
-			String refreshToken, String subdomain) throws OAuth2ServiceException {
-		assertNotNull(tokenEndpointUri, "tokenEndpointUri is required");
-		assertNotNull(clientCredentials, "clientCredentials is required");
-		assertHasText(refreshToken, "refreshToken is required");
-
-		// build parameters
-		Map<String, String> parameters = new HashMap<>();
-		parameters.put(GRANT_TYPE, GRANT_TYPE_REFRESH_TOKEN);
-		parameters.put(REFRESH_TOKEN, refreshToken);
-		addClientCredentialsToParameters(clientCredentials, parameters);
-
-		// build header
-		HttpHeaders headers = createHeadersWithoutAuthorization();
-
-		return requestAccessToken(replaceSubdomain(tokenEndpointUri, subdomain), headers, copyIntoForm(parameters));
-	}
-
-	@Override
-	public OAuth2TokenResponse retrieveAccessTokenViaPasswordGrant(URI tokenEndpoint,
-			ClientCredentials clientCredentials, String username, String password,
-			@Nullable String subdomain, @Nullable Map<String, String> optionalParameters)
-			throws OAuth2ServiceException {
-		assertNotNull(tokenEndpoint, "tokenEndpoint is required");
-		assertNotNull(clientCredentials, "clientCredentials are required");
-		assertHasText(username, "username is required");
-		assertHasText(password, "password is required");
-
-		Map<String, String> parameters = new HashMap<>();
-		parameters.put(GRANT_TYPE, GRANT_TYPE_PASSWORD);
-		parameters.put(USERNAME, username);
-		parameters.put(PASSWORD, password);
-		addClientCredentialsToParameters(clientCredentials, parameters);
-
-		if (optionalParameters != null) {
-			optionalParameters.forEach(parameters::putIfAbsent);
-		}
-
-		HttpHeaders headers = createHeadersWithoutAuthorization();
-
-		return requestAccessToken(replaceSubdomain(tokenEndpoint, subdomain), headers, copyIntoForm(parameters));
 	}
 
 	/**
@@ -181,35 +74,9 @@
 		return requestAccessToken(replaceSubdomain(tokenEndpointUri, subdomain), headers, copyIntoForm(parameters));
 	}
 
-	/**
-	 * Utility method that replaces the subdomain of the URI with the given
-	 * subdomain.
-	 *
-	 * @param uri
-	 *            the URI to be replaced.
-	 * @param subdomain
-	 *            of the tenant.
-	 * @return the URI with the replaced subdomain or the passed URI in case a
-	 *         replacement was not possible.
-	 */
-	static URI replaceSubdomain(URI uri, @Nullable String subdomain) {
-		Assert.notNull(uri, "the uri parameter must not be null");
-		if (StringUtils.hasText(subdomain) && uri.getHost().contains(".")) {
-			UriBuilder builder = UriComponentsBuilder.newInstance().scheme(uri.getScheme())
-					.host(subdomain + uri.getHost().substring(uri.getHost().indexOf('.'))).port(uri.getPort())
-					.path(uri.getPath());
-			return uri.resolve(builder.build());
-		}
-		logger.warn("the subdomain of the URI '{}' is not replaced by subdomain '{}'", uri, subdomain);
-		return uri;
-	}
-
-	private OAuth2TokenResponse requestAccessToken(URI tokenEndpointUri, HttpHeaders headers,
-			MultiValueMap<String, String> parameters) throws OAuth2ServiceException {
-=======
+	@Override
 	protected OAuth2TokenResponse requestAccessToken(URI tokenEndpointUri, HttpHeaders headers,
 			Map<String, String> parameters) throws OAuth2ServiceException {
->>>>>>> 37185124
 
 		// Create URI
 		UriComponentsBuilder builder = UriComponentsBuilder.fromUri(tokenEndpointUri);
@@ -272,54 +139,4 @@
 		return formData;
 	}
 
-<<<<<<< HEAD
-	/**
-	 * Creates the set of HTTP headers with client-credentials basic authentication
-	 * header.
-	 *
-	 * @return the HTTP headers.
-	 */
-	private static HttpHeaders createHeadersWithoutAuthorization() {
-		HttpHeaders headers = new HttpHeaders();
-		headers.setAccept(Collections.singletonList(MediaType.APPLICATION_JSON));
-		headers.setContentType(MediaType.APPLICATION_FORM_URLENCODED);
-		return headers;
-	}
-
-	/**
-	 * Creates the set of HTTP headers with Authorization Bearer header.
-	 *
-	 * @return the HTTP headers.
-	 */
-	private static HttpHeaders createHeadersWithAuthorization(String token) {
-		HttpHeaders headers = new HttpHeaders();
-		headers.setAccept(Collections.singletonList(MediaType.APPLICATION_JSON));
-		headers.setContentType(MediaType.APPLICATION_FORM_URLENCODED);
-		addAuthorizationBearerHeader(headers, token);
-		return headers;
-	}
-
-	private void addClientCredentialsToParameters(ClientCredentials clientCredentials,
-			Map<String, String> parameters) {
-		parameters.put(CLIENT_ID, clientCredentials.getId());
-		parameters.put(CLIENT_SECRET, clientCredentials.getSecret());
-	}
-
-	/** common utilities **/
-
-	/**
-	 * Adds the {@code  Authorization: Bearer <token>} header to the set of headers.
-	 *
-	 * @param headers
-	 *            - the set of headers to add the header to.
-	 * @param token
-	 *            - the token which should be part of the header.
-	 */
-	static void addAuthorizationBearerHeader(HttpHeaders headers, String token) {
-		final String AUTHORIZATION_BEARER_TOKEN_FORMAT = "Bearer %s";
-		headers.add(HttpHeaders.AUTHORIZATION, String.format(AUTHORIZATION_BEARER_TOKEN_FORMAT, token));
-	}
-
-=======
->>>>>>> 37185124
 }