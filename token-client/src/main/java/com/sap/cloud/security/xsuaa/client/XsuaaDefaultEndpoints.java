--- conflicted
+++ resolved
@@ -51,11 +51,8 @@
 		return UriUtil.expandPath(baseUri, KEYSET_ENDPOINT);
 	}
 
-<<<<<<< HEAD
 	public URI getDelegationTokenEndpoint() {
 		URI newUri = UriUtil.expandPath(baseUri, DELEGATION_TOKEN_ENDPOINT);
 		return UriUtil.setCertDomain(newUri);
 	}
-=======
->>>>>>> 0d46e0db
 }